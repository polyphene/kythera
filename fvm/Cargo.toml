[package]
name = "kythera-fvm"
version = "0.1.0"
edition = "2021"

# See more keys and their definitions at https://doc.rust-lang.org/cargo/reference/manifest.html

[dependencies]
anyhow = "1.0.70"
cid = { version = "0.8.5", default-features = false }
<<<<<<< HEAD
fvm = { git = "https://github.com/filecoin-project/ref-fvm.git", version = "3.1.0", default-features = false, features = ["testing"] }
fvm_ipld_blockstore = { git = "https://github.com/filecoin-project/ref-fvm.git", version = "0.1.1" }
fvm_ipld_encoding = { git = "https://github.com/filecoin-project/ref-fvm.git", version = "0.3.3" }
fvm_shared = { git = "https://github.com/filecoin-project/ref-fvm.git", version = "3.1.0" }
=======
fvm = { version = "3.1.0", default-features = false, features = ["testing"] }
fvm_ipld_encoding = { version = "0.3.3" }
fvm_shared = { version = "3.1.0" }
>>>>>>> af3395b3
multihash = { version = "0.16.1", default-features = false }<|MERGE_RESOLUTION|>--- conflicted
+++ resolved
@@ -8,14 +8,8 @@
 [dependencies]
 anyhow = "1.0.70"
 cid = { version = "0.8.5", default-features = false }
-<<<<<<< HEAD
-fvm = { git = "https://github.com/filecoin-project/ref-fvm.git", version = "3.1.0", default-features = false, features = ["testing"] }
-fvm_ipld_blockstore = { git = "https://github.com/filecoin-project/ref-fvm.git", version = "0.1.1" }
-fvm_ipld_encoding = { git = "https://github.com/filecoin-project/ref-fvm.git", version = "0.3.3" }
-fvm_shared = { git = "https://github.com/filecoin-project/ref-fvm.git", version = "3.1.0" }
-=======
 fvm = { version = "3.1.0", default-features = false, features = ["testing"] }
+fvm_ipld_blockstore = "0.1.1"
 fvm_ipld_encoding = { version = "0.3.3" }
 fvm_shared = { version = "3.1.0" }
->>>>>>> af3395b3
 multihash = { version = "0.16.1", default-features = false }