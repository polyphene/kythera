--- conflicted
+++ resolved
@@ -16,20 +16,15 @@
 path = "src/main.rs"
 
 [dependencies]
-<<<<<<< HEAD
 anyhow = "1.0.70"
-clap = "4.1.11"
+clap = { version = "4.1.11", features = ["derive"] }
+kythera-lib = { version = "0.1.0", path = "../lib" }
+log = "0.4.17"
 serde = "1.0.158"
 serde_yaml = "0.9.19"
 thiserror = "1.0.40"
-=======
-anyhow = "1.0.69"
-clap = { version = "4.1.8", features = ["derive"] }
-log = "0.4.17"
-kythera-lib = { version = "0.1.0", path = "../lib" }
 walkdir = "2.3.3"
 wat = "1.0.61"
 
 [dev-dependencies]
-tempfile = "3.4.0"
->>>>>>> 5fefd08c
+tempfile = "3.4.0"