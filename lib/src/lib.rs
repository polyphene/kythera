// Copyright 2023 Polyphene.
// SPDX-License-Identifier: Apache-2.0, MIT

#[cfg(feature = "colors")]
use colored::Colorize;

pub use kythera_common::{
    abi::{pascal_case_split, Abi, Method, MethodType},
    from_slice, to_vec,
};

pub use kythera_fvm::{
    executor::{ApplyRet, KytheraExecutor},
    trace::ExecutionEvent,
    Account,
};

use core::fmt;
use std::sync::mpsc::SyncSender;

use fvm_ipld_encoding::RawBytes;
use fvm_shared::{address::Address, bigint::Zero, econ::TokenAmount, error::ExitCode};

use crate::validator::validate_wasm_bin;
use error::Error;
use state_tree::{BuiltInActors, StateTree};

pub mod error;
mod state_tree;
mod validator;

/// Main interface to test `Actor`s with Kythera.
pub struct Tester {
    // Builtin actors root Cid used in the Machine
    builtin_actors: BuiltInActors,
    // State tree constructed before instantiating the Machine
    state_tree: StateTree,
    // Account used for testing.
    account: Account,
    // The Target Actor to be tested.
    target_actor: Option<DeployedActor>,
    // The Method message sequence number.
    sequence: u64,
}

/// WebAssembly Actor.
#[derive(Clone, Debug, PartialEq, Eq, PartialOrd, Ord)]
pub struct WasmActor {
    name: String,
    bytecode: Vec<u8>,
    abi: Abi,
}

impl WasmActor {
    /// Create a new WebAssembly Actor.
    pub fn new(name: String, bytecode: Vec<u8>, abi: Abi) -> Self {
        Self {
            name,
            bytecode,
            abi,
        }
    }

    /// Get the WebAssembly Actor name.
    pub fn name(&self) -> &str {
        &self.name
    }

    /// Get the WebAssembly Actor bytecode.
    pub fn code(&self) -> &[u8] {
        &self.bytecode
    }

    /// Get the Actor Abi.
    pub fn abi(&self) -> &Abi {
        &self.abi
    }
}

impl fmt::Display for WasmActor {
    fn fmt(&self, f: &mut fmt::Formatter<'_>) -> fmt::Result {
        write!(f, "{}", self.name)
    }
}

/// An Actor that has been deployed into a `BlockStore`.
#[derive(Debug, Clone)]
struct DeployedActor {
    actor: WasmActor,
    address: Address,
}

/// Outcome of the test.
#[derive(Clone, Debug)]
pub enum TestResultType {
    Passed(ApplyRet),
    Failed(ApplyRet),
    Erred(String),
}

/// Output of running a [`Method`] of an Actor test.
#[derive(Clone, Debug)]
pub struct TestResult {
    method: Method,
    ret: TestResultType,
}

impl TestResult {
    /// Check if the [`TestResult`] passed.
    pub fn passed(&self) -> bool {
        matches!(self.ret, TestResultType::Passed(_))
    }
}

impl fmt::Display for TestResult {
    fn fmt(&self, f: &mut fmt::Formatter<'_>) -> fmt::Result {
        write!(f, "test {} ... ", self.method(),)?;
        if self.passed() {
            let ok = "ok";
            #[cfg(feature = "colors")]
            let ok = ok.green();
            write!(f, "{ok}")
        } else {
            let failed = "FAILED";
            #[cfg(feature = "colors")]
            let failed = failed.bright_red();
            write!(f, "{failed}")
        }
    }
}

impl TestResult {
    /// Get the [`Method`] tested.
    pub fn method(&self) -> &Method {
        &self.method
    }

    /// Get the [`ApplyRet`] of the test.
    pub fn ret(&self) -> &TestResultType {
        &self.ret
    }
}

/// Output of testing a list of Tests and its [`Method`]s for a target Actor.
#[derive(Debug)]
pub struct TestActorResults<'a> {
    pub test_actor: &'a WasmActor,
    pub results: Result<Vec<TestResult>, Error>,
}

impl Tester {
    /// Create a new Kythera Tester.
    pub fn new() -> Self {
        let mut state_tree = StateTree::new();

        let builtin_actors = state_tree.load_builtin_actors();
        state_tree.load_kythera_actors();
        let account = state_tree.create_account(*builtin_actors.manifest.get_account_code());

        Self {
            builtin_actors,
            state_tree,
            account,
            target_actor: None,
            sequence: 0,
        }
    }

    /// Deploy the target Actor file into the `StateTree`.
<<<<<<< HEAD
    pub fn deploy_target_actor(&mut self, actor: &WasmActor) -> Result<(), Error> {
        let address = self
            .state_tree
            .deploy_actor_from_bin(actor, TokenAmount::zero())?;
        self.target_actor = Some(DeployedActor {
            name: actor.name.clone(),
            address,
        });
=======
    pub fn deploy_target_actor(&mut self, actor: WasmActor) -> Result<(), Error> {
        // Validate wasm bin.
        if let Err(err) = validate_wasm_bin(actor.code()) {
            return Err(Error::Tester {
                msg: format!("Non valid target actor wasm file: {}", actor.name()),
                source: Some(Box::from(err)),
            });
        }

        // Set actor bin.
        let address = self
            .state_tree
            .deploy_actor_from_bin(&actor, TokenAmount::zero())?;

        let address_id = match address.id() {
            Ok(id) => {
                RawBytes::new(to_vec(&id).expect("Should be able to serialize target actor ID"))
            }
            Err(_) => panic!("Actor Id should be valid"),
        };
        // Instantiate executor.
        let root = self.state_tree.flush();
        let blockstore = self.state_tree.store().clone();
        let mut executor = KytheraExecutor::new(
            blockstore,
            root,
            self.builtin_actors.root,
            self.account.1,
            address_id,
        );

        // Run the constructor if it exists.
        if let Some(constructor) = actor.abi().constructor() {
            let sequence = self.state_tree.actor_sequence(self.account.0)?;

            match executor.execute_method(address, constructor.number(), sequence) {
                Ok(apply_ret) => {
                    if apply_ret.msg_receipt.exit_code != ExitCode::OK {
                        let source = apply_ret.failure_info.map(|f| f.to_string().into());
                        return Err(Error::Constructor {
                            name: actor.name().to_string(),
                            source,
                        });
                    }
                }
                Err(err) => {
                    return Err(Error::Constructor {
                        name: actor.name().to_string(),
                        source: Some(err.into()),
                    });
                }
            }
        }

        // Update owned state tree
        let (root, blockstore) = executor.into_store();
        self.state_tree.override_inner(blockstore, root).unwrap();

        self.target_actor = Some(DeployedActor { actor, address });
>>>>>>> 1282d8ba

        Ok(())
    }

    // Get and increment the next Actor sequence.
    pub fn next_sequence(&mut self) -> u64 {
        let sequence = self.sequence;
        self.sequence = sequence + 1;
        sequence
    }

    /// Test an Actor on a `MemoryBlockstore`.
    pub fn test(
        &mut self,
<<<<<<< HEAD
        test_actors: &'a [WasmActor],
        stream_results: Option<SyncSender<(WasmActor, TestResult)>>,
    ) -> Result<Vec<TestActorResults<'a>>, Error> {
=======
        test_actor: &WasmActor,
        stream_results: Option<Sender<(WasmActor, TestResult)>>,
    ) -> Result<Vec<TestResult>, Error> {
        // Get target actor Id to pass it to test methods.
>>>>>>> 1282d8ba
        let target = self
            .target_actor
            .as_ref()
            .cloned()
            .ok_or(Error::MissingActor {
                msg: "Main Actor not loaded".to_string(),
            })?;

        let target_id = match target.address.id() {
            Ok(id) => {
                RawBytes::new(to_vec(&id).expect("Should be able to serialize target actor ID"))
            }
            Err(_) => panic!("Actor Id should be valid"),
        };

        // Iterate over all test actors
        log::info!(
            "{}: testing {} tests",
            test_actor.name(),
            test_actor.abi().methods().len()
        );

        // Validate actor bin.
        if let Err(err) = validate_wasm_bin(test_actor.code()) {
            return Err(Error::Tester {
                msg: format!("Non valid test actor wasm file: {}", test_actor.name),
                source: Some(Box::from(err)),
            });
        }

        // Deploy test actor
        let test_address = match self
            .state_tree
            .deploy_actor_from_bin(test_actor, TokenAmount::zero())
        {
            // Properly deployed, get address
            Ok(test_address) => test_address,
            // Error on deployment, return error as part of [`TestResults`]
            Err(err) => return Err(err),
        };

        // Instantiate executor.
        let root = self.state_tree.flush();
        let blockstore = self.state_tree.store().clone();
        let mut executor = KytheraExecutor::new(
            blockstore,
            root,
            self.builtin_actors.root,
            self.account.1,
            target_id.clone(),
        );

        let mut sequence = self.state_tree.actor_sequence(self.account.0)?;

        // Run the constructor if it exists.
        if let Some(constructor) = test_actor.abi().constructor() {
            match executor.execute_method(test_address, constructor.number(), sequence) {
                Ok(apply_ret) => {
                    if apply_ret.msg_receipt.exit_code != ExitCode::OK {
                        let source = apply_ret.failure_info.map(|f| f.to_string().into());
                        return Err(Error::Constructor {
                            name: test_actor.name().to_string(),
                            source,
                        });
                    }
                }
                Err(err) => {
                    return Err(Error::Constructor {
                        name: test_actor.name().to_string(),
                        source: Some(err.into()),
                    })
                }
            }
            sequence += 1;
        }

        // Run Setup if it exists.
        if let Some(set_up) = test_actor.abi().set_up() {
            match executor.execute_method(test_address, set_up.number(), sequence) {
                Ok(apply_ret) => {
                    if apply_ret.msg_receipt.exit_code != ExitCode::OK {
                        let source = apply_ret.failure_info.map(|f| f.to_string().into());
                        return Err(Error::Setup {
                            name: test_actor.name().to_string(),
                            source,
                        });
                    }
                }
                Err(err) => {
                    return Err(Error::Setup {
                        name: test_actor.name().to_string(),
                        source: Some(err.into()),
                    })
                }
            }
        }

        // Update owned state tree
        let (root, blockstore) = executor.into_store();
        self.state_tree.override_inner(blockstore, root).unwrap();

        // Increment the sequence for the methods tests.
        let sequence = self.state_tree.actor_sequence(self.account.0)?;

        // TODO concurrent testing
        // We'll be able to use thread to do concurrent testing once we set the Engine Pool with more than
        // one possible concurrent engine.
        // The following steps will not end up in a result. Either we could finalize message
        // handling and we return the related ApplyRet or we return nothing.
        Ok(test_actor
            .abi
            .methods
            .iter()
            .map(|method| {
                let root = self.state_tree.flush();
                let blockstore = self.state_tree.store().clone();
                // TODO is it possible to impl `Clone` for `DefaultExecutor`
                // and submit PR upstream to implement with it?
                let mut executor = KytheraExecutor::new(
                    blockstore,
                    root,
                    self.builtin_actors.root,
                    self.account.1,
                    target_id.clone(),
                );

                log::debug!(
                    "Testing test {}.{}() for Actor {}",
                    test_actor.name,
                    method.name(),
                    target.actor.name
                );
                let message = executor.execute_method(test_address, method.number(), sequence);

                let ret = match message {
                    Ok(apply_ret) => match (method.r#type(), apply_ret.msg_receipt.exit_code) {
                        (MethodType::Test, ExitCode::OK) => TestResultType::Passed(apply_ret),
                        (MethodType::TestFail, exit_code) => {
                            if exit_code == ExitCode::OK {
                                TestResultType::Failed(apply_ret)
                            } else {
                                TestResultType::Passed(apply_ret)
                            }
                        }
                        _ => TestResultType::Failed(apply_ret),
                    },
                    Err(err) => TestResultType::Erred(err.to_string()),
                };

                let result = TestResult {
                    method: method.clone(),
                    ret,
                };
                if let Some(ref sender) = stream_results {
                    if let Err(err) = sender.send((test_actor.clone(), result.clone())) {
                        log::error!("Could not Stream the Result: {err}");
                    }
                }
                result
            })
            .collect())
    }
}

impl Default for Tester {
    fn default() -> Self {
        Self::new()
    }
}

#[cfg(test)]
mod tests {
    use super::*;
    use fvm_ipld_blockstore::Blockstore;

    #[test]
    fn test_tester_instantiation() {
        // Get state_tree loaded with builtins
        let mut state_tree = StateTree::new();
        let builtins_actors = state_tree.load_builtin_actors();

        // Instantiate tester
        let tester = Tester::new();

        // Testing that we got proper CIDs for our revision for builtin actors and that they are
        // set in the state tree
        assert_eq!(tester.builtin_actors.root, builtins_actors.root);
        assert!(tester
            .state_tree
            .store()
            .has(&builtins_actors.root)
            .unwrap());

        assert_eq!(
            *tester.builtin_actors.manifest.get_system_code(),
            *builtins_actors.manifest.get_system_code()
        );
        assert!(tester
            .state_tree
            .store()
            .has(builtins_actors.manifest.get_system_code())
            .unwrap());

        assert_eq!(
            *tester.builtin_actors.manifest.get_init_code(),
            *builtins_actors.manifest.get_init_code()
        );
        assert!(tester
            .state_tree
            .store()
            .has(builtins_actors.manifest.get_init_code())
            .unwrap());

        assert_eq!(
            *tester.builtin_actors.manifest.get_account_code(),
            *builtins_actors.manifest.get_account_code()
        );
        assert!(tester
            .state_tree
            .store()
            .has(builtins_actors.manifest.get_account_code())
            .unwrap());

        assert_eq!(
            *tester.builtin_actors.manifest.get_placeholder_code(),
            *builtins_actors.manifest.get_placeholder_code()
        );
        assert!(tester
            .state_tree
            .store()
            .has(builtins_actors.manifest.get_placeholder_code())
            .unwrap());

        assert_eq!(
            *tester.builtin_actors.manifest.get_eam_code(),
            *builtins_actors.manifest.get_eam_code()
        );
        assert!(tester
            .state_tree
            .store()
            .has(builtins_actors.manifest.get_eam_code())
            .unwrap());

        // Expect actor Id to be 102 as we deployed verified registry signer & multisig previously
        assert_eq!(tester.account.0, 102);

        assert!(tester.target_actor.is_none());
    }
}<|MERGE_RESOLUTION|>--- conflicted
+++ resolved
@@ -12,14 +12,14 @@
 pub use kythera_fvm::{
     executor::{ApplyRet, KytheraExecutor},
     trace::ExecutionEvent,
-    Account,
+    Account, Address, Payload
 };
 
 use core::fmt;
 use std::sync::mpsc::SyncSender;
 
 use fvm_ipld_encoding::RawBytes;
-use fvm_shared::{address::Address, bigint::Zero, econ::TokenAmount, error::ExitCode};
+use fvm_shared::{ bigint::Zero, econ::TokenAmount, error::ExitCode};
 
 use crate::validator::validate_wasm_bin;
 use error::Error;
@@ -75,6 +75,16 @@
     pub fn abi(&self) -> &Abi {
         &self.abi
     }
+
+    /// Convert into a [`DeployedActor`].
+    pub fn deploy(self, address: Address) -> DeployedActor {
+        DeployedActor {
+            name: self.name,
+            bytecode: self.bytecode,
+            abi: self.abi,
+            address: address,
+        }
+    }
 }
 
 impl fmt::Display for WasmActor {
@@ -84,10 +94,34 @@
 }
 
 /// An Actor that has been deployed into a `BlockStore`.
-#[derive(Debug, Clone)]
-struct DeployedActor {
-    actor: WasmActor,
+#[derive(Debug, Clone, PartialEq, Eq, PartialOrd, Ord)]
+pub struct DeployedActor {
+    name: String,
+    bytecode: Vec<u8>,
+    abi: Abi,
     address: Address,
+}
+
+impl DeployedActor {
+    /// Get the WebAssembly Actor name.
+    pub fn name(&self) -> &str {
+        &self.name
+    }
+
+    /// Get the WebAssembly Actor bytecode.
+    pub fn code(&self) -> &[u8] {
+        &self.bytecode
+    }
+
+    /// Get the Actor Abi.
+    pub fn abi(&self) -> &Abi {
+        &self.abi
+    }
+
+    /// Get the Actor [`Address`].
+    pub fn address(&self) -> &Address {
+        &self.address
+    }
 }
 
 /// Outcome of the test.
@@ -166,17 +200,12 @@
         }
     }
 
+    /// Retrieve the Deployed target Actor.
+    pub fn deployed_actor(&self) -> Option<&DeployedActor> {
+        self.target_actor.as_ref()
+    }
+
     /// Deploy the target Actor file into the `StateTree`.
-<<<<<<< HEAD
-    pub fn deploy_target_actor(&mut self, actor: &WasmActor) -> Result<(), Error> {
-        let address = self
-            .state_tree
-            .deploy_actor_from_bin(actor, TokenAmount::zero())?;
-        self.target_actor = Some(DeployedActor {
-            name: actor.name.clone(),
-            address,
-        });
-=======
     pub fn deploy_target_actor(&mut self, actor: WasmActor) -> Result<(), Error> {
         // Validate wasm bin.
         if let Err(err) = validate_wasm_bin(actor.code()) {
@@ -235,8 +264,7 @@
         let (root, blockstore) = executor.into_store();
         self.state_tree.override_inner(blockstore, root).unwrap();
 
-        self.target_actor = Some(DeployedActor { actor, address });
->>>>>>> 1282d8ba
+        self.target_actor = Some(actor.deploy(address));
 
         Ok(())
     }
@@ -251,16 +279,10 @@
     /// Test an Actor on a `MemoryBlockstore`.
     pub fn test(
         &mut self,
-<<<<<<< HEAD
-        test_actors: &'a [WasmActor],
+        test_actor: &WasmActor,
         stream_results: Option<SyncSender<(WasmActor, TestResult)>>,
-    ) -> Result<Vec<TestActorResults<'a>>, Error> {
-=======
-        test_actor: &WasmActor,
-        stream_results: Option<Sender<(WasmActor, TestResult)>>,
     ) -> Result<Vec<TestResult>, Error> {
         // Get target actor Id to pass it to test methods.
->>>>>>> 1282d8ba
         let target = self
             .target_actor
             .as_ref()
@@ -391,7 +413,7 @@
                     "Testing test {}.{}() for Actor {}",
                     test_actor.name,
                     method.name(),
-                    target.actor.name
+                    target.name
                 );
                 let message = executor.execute_method(test_address, method.number(), sequence);
 
