// Copyright 2023 Polyphene.
// SPDX-License-Identifier: Apache-2.0, MIT

pub use kythera_common::{
    abi::{pascal_case_split, Abi, Method, MethodType},
    from_slice, to_vec,
};

use kythera_fvm::{
    executor::{ApplyRet, KytheraExecutor},
    Account,
};
use std::sync::mpsc::Sender;

use fvm_shared::{address::Address, bigint::Zero, econ::TokenAmount, error::ExitCode};

use error::Error;
use state_tree::{BuiltInActors, StateTree};

mod error;
mod state_tree;

/// Main interface to test `Actor`s with Kythera.
pub struct Tester {
    // Builtin actors root Cid used in the Machine
    builtin_actors: BuiltInActors,
    // State tree constructed before instantiating the Machine
    state_tree: StateTree,
    // Account used for testing.
    account: Account,
    // The Target Actor to be tested.
    target_actor: Option<DeployedActor>,
    // The Method message sequence number.
    sequence: u64,
}

/// WebAssembly Actor.
#[derive(Clone, Debug, PartialEq, Eq, PartialOrd, Ord)]
pub struct WasmActor {
    name: String,
    bytecode: Vec<u8>,
    abi: Abi,
}

impl WasmActor {
    /// Create a new WebAssembly Actor.
    pub fn new(name: String, bytecode: Vec<u8>, abi: Abi) -> Self {
        Self {
            name,
            bytecode,
            abi,
        }
    }

    /// Get the WebAssembly Actor name.
    pub fn name(&self) -> &str {
        &self.name
    }

    /// Get the WebAssembly Actor bytecode.
    pub fn code(&self) -> &[u8] {
        &self.bytecode
    }

    /// Get the Actor Abi.
    pub fn abi(&self) -> &Abi {
        &self.abi
    }
}

/// An Actor that has been deployed into a `BlockStore`.
#[derive(Debug, Clone)]
struct DeployedActor {
    name: String,
    address: Address,
}

/// Outcome of the test.
#[derive(Clone, Debug)]
pub enum TestResultType {
    Passed(ApplyRet),
    Failed(ApplyRet),
    Erred(String),
}

/// Output of running a [`Method`] of an Actor test.
#[derive(Clone, Debug)]
pub struct TestResult<'a> {
    method: &'a Method,
    ret: TestResultType,
}

impl<'a> TestResult<'a> {
    /// Get the [`Method`] tested.
    pub fn method(&self) -> &Method {
        self.method
    }

    /// Get the [`ApplyRet`] of the test.
    pub fn ret(&self) -> &TestResultType {
        &self.ret
    }
}

/// Output of testing a list of Tests and its [`Method`]s for a target Actor.
#[derive(Debug)]
pub struct TestActorResults<'a> {
    pub test_actor: &'a WasmActor,
    pub results: Result<Vec<TestResult<'a>>, Error>,
}

impl Tester {
    /// Create a new Kythera Tester.
    pub fn new() -> Self {
        let mut state_tree = StateTree::new();

        let builtin_actors = state_tree.load_builtin_actors();
        let account = state_tree.create_account(*builtin_actors.manifest.get_account_code());

        Self {
            builtin_actors,
            state_tree,
            account,
            target_actor: None,
            sequence: 0,
        }
    }

    /// Deploy the target Actor file into the `StateTree`.
    pub fn deploy_target_actor(&mut self, actor: WasmActor) -> Result<(), Error> {
        let address = self
            .state_tree
            .deploy_actor_from_bin(&actor, TokenAmount::zero())?;
        self.target_actor = Some(DeployedActor {
            name: actor.name,
            address,
        });

        Ok(())
    }

    // Get and increment the next Actor sequence.
    pub fn next_sequence(&mut self) -> u64 {
        let sequence = self.sequence;
        self.sequence = sequence + 1;
        sequence
    }

    /// Test an Actor on a `MemoryBlockstore`.
    pub fn test<'a>(
        &mut self,
        test_actors: &'a [WasmActor],
        stream_results: Option<Sender<(&'a WasmActor, TestResult<'a>)>>,
    ) -> Result<Vec<TestActorResults<'a>>, Error> {
        let target = self
            .target_actor
            .as_ref()
            .cloned()
            .ok_or(Error::MissingActor)?;

        let target_id = match target.address.id() {
            Ok(id) => id.to_ne_bytes().to_vec(),
            Err(_) => panic!("Actor Id should be valid"),
        };

        // Iterate over all test actors
        Ok(test_actors
            .iter()
            .map(|test_actor| {
                // Deploy test actor
                let test_address = match self
                    .state_tree
                    .deploy_actor_from_bin(test_actor, TokenAmount::zero())
                {
                    // Properly deployed, get address
                    Ok(test_address) => test_address,
                    // Error on deployment, return error as part of [`TestResults`]
                    Err(err) => {
                        return TestActorResults {
                            test_actor,
                            results: Err(err),
                        }
                    }
                };

                log::info!("Testing Actor {}", target.name);

                let root = self.state_tree.flush();
                let blockstore = self.state_tree.store().clone();
                let mut executor = KytheraExecutor::new(
                    blockstore,
                    root,
                    self.builtin_actors.root,
                    self.account.1,
                    test_address,
                    target_id.clone().into(),
                );

                // Run the constructor if it exists.
                if let Some(constructor) = test_actor.abi().constructor() {
                    match executor.execute_method(constructor.number(), self.next_sequence()) {
                        Ok(apply_ret) => {
                            if apply_ret.msg_receipt.exit_code != ExitCode::OK {
                                let source = apply_ret.failure_info.map(|f| f.to_string().into());
                                return TestActorResults {
                                    test_actor,
                                    results: Err(Error::ConstructorError { source }),
                                };
                            }
                        }
                        Err(err) => {
                            return TestActorResults {
                                test_actor,
                                results: Err(Error::ConstructorError {
                                    source: Some(err.into()),
                                }),
                            }
                        }
                    }
                }

                // Run Setup if it exists.
                if let Some(set_up) = test_actor.abi().set_up() {
                    match executor.execute_method(set_up.number(), self.next_sequence()) {
                        Ok(apply_ret) => {
                            if apply_ret.msg_receipt.exit_code != ExitCode::OK {
                                let source = apply_ret.failure_info.map(|f| f.to_string().into());
                                return TestActorResults {
                                    test_actor,
                                    results: Err(Error::SetupError { source }),
                                };
                            }
                        }
                        Err(err) => {
                            return TestActorResults {
                                test_actor,
                                results: Err(Error::SetupError {
                                    source: Some(err.into()),
                                }),
                            }
                        }
                    }
                }

                let (root, blockstore) = executor.into_store();

                // Increment the sequence for the methods tests.
                let sequence = self.next_sequence();

                // TODO concurrent testing
                // We'll be able to use thread to do concurrent testing once we set the Engine Pool with more than
                // one possible concurrent engine.
                // The following steps will not end up in a result. Either we could finalize message
                // handling and we return the related ApplyRet or we return nothing.
                TestActorResults {
                    test_actor,
                    results: Ok(
                        test_actor
                            .abi
                            .methods
                            .iter()
                            .map(|method| {
                                // TODO is it possible to impl `Clone` for `DefaultExecutor`
                                // and submit PR upstream to implement with it?
                                let mut executor = KytheraExecutor::new(
                                    blockstore.clone(),
                                    root,
                                    self.builtin_actors.root,
                                    self.account.1,
                                    test_address,
                                    target_id.clone().into(),
                                );

                                log::info!(
                                    "Testing test {}.{}() for Actor {}",
                                    test_actor.name,
                                    method.name(),
                                    target.name
                                );
                                let message = executor.execute_method(method.number(), sequence);

                                let ret = match message {
                                    Ok(apply_ret) => {
                                        match (method.r#type(), apply_ret.msg_receipt.exit_code) {
                                            (MethodType::Test, ExitCode::OK)
                                            | (
                                                MethodType::TestFail,
                                                ExitCode::USR_ASSERTION_FAILED,
                                            ) => TestResultType::Passed(apply_ret),
                                            _ => TestResultType::Failed(apply_ret),
                                        }
                                    }
                                    Err(err) => TestResultType::Erred(err.to_string()),
                                };

                                let result = TestResult { method, ret };
                                if let Some(ref sender) = stream_results {
                                    if let Err(err) = sender.send((test_actor, result.clone())) {
                                        log::error!("Could not Stream the Result: {err}");
                                    }
                                }
                                result
                            })
                            .collect(),
                    ),
                }
            })
            .collect())
    }
}

impl Default for Tester {
    fn default() -> Self {
        Self::new()
    }
}

#[cfg(test)]
mod tests {
<<<<<<< HEAD
=======
    use fvm_ipld_blockstore::Blockstore;

>>>>>>> 8f9063c3
    use super::*;

    #[test]
    fn test_tester_instantiation() {
        // Get state_tree loaded with builtins
        let mut state_tree = StateTree::new();
        let builtins_actors = state_tree.load_builtin_actors();

        // Instantiate tester
        let tester = Tester::new();

        // Testing that we got proper CIDs for our revision for builtin actors and that they are
        // set in the state tree
        assert_eq!(tester.builtin_actors.root, builtins_actors.root);
        assert!(tester
            .state_tree
            .store()
            .has(&builtins_actors.root)
            .unwrap());

        assert_eq!(
            *tester.builtin_actors.manifest.get_system_code(),
            *builtins_actors.manifest.get_system_code()
        );
        assert!(tester
            .state_tree
            .store()
            .has(&*builtins_actors.manifest.get_system_code())
            .unwrap());

        assert_eq!(
            *tester.builtin_actors.manifest.get_init_code(),
            *builtins_actors.manifest.get_init_code()
        );
        assert!(tester
            .state_tree
            .store()
            .has(&*builtins_actors.manifest.get_init_code())
            .unwrap());

        assert_eq!(
            *tester.builtin_actors.manifest.get_account_code(),
            *builtins_actors.manifest.get_account_code()
        );
        assert!(tester
            .state_tree
            .store()
            .has(&*builtins_actors.manifest.get_account_code())
            .unwrap());

        assert_eq!(
            *tester.builtin_actors.manifest.get_placeholder_code(),
            *builtins_actors.manifest.get_placeholder_code()
        );
        assert!(tester
            .state_tree
            .store()
            .has(&*builtins_actors.manifest.get_placeholder_code())
            .unwrap());

        assert_eq!(
            *tester.builtin_actors.manifest.get_eam_code(),
            *builtins_actors.manifest.get_eam_code()
        );
        assert!(tester
            .state_tree
            .store()
            .has(&*builtins_actors.manifest.get_eam_code())
            .unwrap());

        // Expect actor Id to be 102 as we deployed verified registry signer & multisig previously
        assert_eq!(tester.account.0, 102);

        assert!(tester.target_actor.is_none());
    }
}<|MERGE_RESOLUTION|>--- conflicted
+++ resolved
@@ -317,12 +317,8 @@
 
 #[cfg(test)]
 mod tests {
-<<<<<<< HEAD
-=======
+    use super::*;
     use fvm_ipld_blockstore::Blockstore;
-
->>>>>>> 8f9063c3
-    use super::*;
 
     #[test]
     fn test_tester_instantiation() {
