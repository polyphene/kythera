// Copyright 2023 Polyphene.
// SPDX-License-Identifier: Apache-2.0, MIT

pub use kythera_common::{
    abi::{pascal_case_split, Abi, Method, MethodType},
    from_slice, to_vec,
};

use kythera_fvm::{
    executor::{ApplyRet, KytheraExecutor},
    Account,
};
use std::sync::mpsc::Sender;

use fvm_shared::{address::Address, bigint::Zero, econ::TokenAmount, error::ExitCode};

use error::Error;
use state_tree::{BuiltInActors, StateTree};

mod error;
mod state_tree;

/// Main interface to test `Actor`s with Kythera.
pub struct Tester {
    // Builtin test_actors root Cid used in the Machine
    builtin_actors: BuiltInActors,
    // State tree constructed before instantiating the Machine
    state_tree: StateTree,
    // Account used for testing.
    account: Account,
    // The Target Actor to be tested.
    target_actor: Option<DeployedActor>,
    // The Method message sequence number.
    sequence: u64,
}

/// WebAssembly Actor.
#[derive(Clone, Debug, PartialEq, Eq, PartialOrd, Ord)]
pub struct WasmActor {
    name: String,
    bytecode: Vec<u8>,
    abi: Abi,
}

impl WasmActor {
    /// Create a new WebAssembly Actor.
    pub fn new(name: String, bytecode: Vec<u8>, abi: Abi) -> Self {
        Self {
            name,
            bytecode,
            abi,
        }
    }

    /// Get the WebAssembly Actor name.
    pub fn name(&self) -> &str {
        &self.name
    }

    /// Get the WebAssembly Actor bytecode.
    pub fn code(&self) -> &[u8] {
        &self.bytecode
    }

    /// Get the Actor Abi.
    pub fn abi(&self) -> &Abi {
        &self.abi
    }
}

/// An Actor that has been deployed into a `BlockStore`.
#[derive(Debug, Clone)]
struct DeployedActor {
    name: String,
    address: Address,
}

/// Outcome of the test.
#[derive(Clone, Debug)]
pub enum TestResultType {
    Passed(ApplyRet),
    Failed(ApplyRet),
    Erred(String),
}

/// Output of running a [`Method`] of an Actor test.
#[derive(Clone, Debug)]
pub struct TestResult<'a> {
    method: &'a Method,
    ret: TestResultType,
}

impl<'a> TestResult<'a> {
    /// Get the [`Method`] tested.
    pub fn method(&self) -> &Method {
        self.method
    }

    /// Get the [`ApplyRet`] of the test.
    pub fn ret(&self) -> &TestResultType {
        &self.ret
    }
}

/// Output of testing a list of Tests and its [`Method`]s for a target Actor.
#[derive(Debug)]
pub struct TestActorResults<'a> {
    pub test_actor: &'a WasmActor,
    pub results: Result<Vec<TestResult<'a>>, Error>,
}

impl Tester {
    /// Create a new Kythera Tester.
    pub fn new() -> Self {
        let mut state_tree = StateTree::new();

        let builtin_actors = state_tree.load_builtin_actors();
        let account = state_tree.create_account(*builtin_actors.manifest.get_account_code());

        Self {
            builtin_actors,
            state_tree,
            account,
            target_actor: None,
            sequence: 0,
        }
    }

    /// Deploy the target Actor file into the `StateTree`.
    pub fn deploy_target_actor(&mut self, actor: WasmActor) -> Result<(), Error> {
        let address = self
            .state_tree
            .deploy_actor_from_bin(&actor, TokenAmount::zero())?;
        self.target_actor = Some(DeployedActor {
            name: actor.name,
            address,
        });

        Ok(())
    }

    // Get and increment the next Actor sequence.
    pub fn next_sequence(&mut self) -> u64 {
        let sequence = self.sequence;
        self.sequence = sequence + 1;
        sequence
    }

    /// Test an Actor on a `MemoryBlockstore`.
    pub fn test<'a>(
        &mut self,
        test_actors: &'a [WasmActor],
        stream_results: Option<Sender<(&'a WasmActor, TestResult<'a>)>>,
    ) -> Result<Vec<TestActorResults<'a>>, Error> {
        let target = self
            .target_actor
            .as_ref()
            .cloned()
            .ok_or(Error::MissingActor)?;

        let target_id = match target.address.id() {
            Ok(id) => id.to_ne_bytes().to_vec(),
            Err(_) => panic!("Actor Id should be valid"),
        };

        // Iterate over all test test_actors
        Ok(test_actors
            .iter()
            .map(|test_actor| {
                // Deploy test actor
                let test_address = match self
                    .state_tree
                    .deploy_actor_from_bin(test_actor, TokenAmount::zero())
                {
                    // Properly deployed, get address
                    Ok(test_address) => test_address,
                    // Error on deployment, return error as part of [`TestResults`]
                    Err(err) => {
                        return TestActorResults {
                            test_actor,
                            results: Err(err),
                        }
                    }
                };

                log::info!("Testing Actor {}", target.name);

                let root = self.state_tree.flush();
                let blockstore = self.state_tree.store().clone();
                let mut executor = KytheraExecutor::new(
                    blockstore,
                    root,
                    self.builtin_actors.root,
                    self.account.1,
                    test_address,
                    target_id.clone().into(),
                );

                // Run the constructor if it exists.
                if let Some(constructor) = test_actor.abi().constructor() {
                    match executor.execute_method(constructor.number(), self.next_sequence()) {
                        Ok(apply_ret) => {
                            if apply_ret.msg_receipt.exit_code != ExitCode::OK {
                                let source = apply_ret.failure_info.map(|f| f.to_string().into());
                                return TestActorResults {
                                    test_actor,
                                    results: Err(Error::ConstructorError { source }),
                                };
                            }
                        }
                        Err(err) => {
                            return TestActorResults {
                                test_actor,
                                results: Err(Error::ConstructorError {
                                    source: Some(err.into()),
                                }),
                            }
                        }
                    }
                }

                // Run Setup if it exists.
                if let Some(set_up) = test_actor.abi().set_up() {
                    match executor.execute_method(set_up.number(), self.next_sequence()) {
                        Ok(apply_ret) => {
                            if apply_ret.msg_receipt.exit_code != ExitCode::OK {
                                let source = apply_ret.failure_info.map(|f| f.to_string().into());
                                return TestActorResults {
                                    test_actor,
                                    results: Err(Error::SetupError { source }),
                                };
                            }
                        }
                        Err(err) => {
                            return TestActorResults {
                                test_actor,
                                results: Err(Error::SetupError {
                                    source: Some(err.into()),
                                }),
                            }
                        }
                    }
                }

                let (root, blockstore) = executor.into_store();
<<<<<<< HEAD

                // Increment the sequence for the methods tests.
                let sequence = self.next_sequence();

=======

                // Increment the sequence for the methods tests.
                let sequence = self.next_sequence();

>>>>>>> a18aa40c
                // TODO concurrent testing
                // We'll be able to use thread to do concurrent testing once we set the Engine Pool with more than
                // one possible concurrent engine.
                // The following steps will not end up in a result. Either we could finalize message
                // handling and we return the related ApplyRet or we return nothing.
                TestActorResults {
                    test_actor,
                    results: Ok(
                        test_actor
                            .abi
                            .methods
                            .iter()
                            .map(|method| {
                                // TODO is it possible to impl `Clone` for `DefaultExecutor`
                                // and submit PR upstream to implement with it?
                                let mut executor = KytheraExecutor::new(
                                    blockstore.clone(),
                                    root,
                                    self.builtin_actors.root,
                                    self.account.1,
                                    test_address,
                                    target_id.clone().into(),
                                );

                                log::info!(
                                    "Testing test {}.{}() for Actor {}",
                                    test_actor.name,
                                    method.name(),
                                    target.name
                                );
                                let message = executor.execute_method(method.number(), sequence);

                                let ret = match message {
                                    Ok(apply_ret) => {
                                        match (method.r#type(), apply_ret.msg_receipt.exit_code) {
                                            (MethodType::Test, ExitCode::OK)
                                            | (
                                                MethodType::TestFail,
                                                ExitCode::USR_ASSERTION_FAILED,
                                            ) => TestResultType::Passed(apply_ret),
                                            _ => TestResultType::Failed(apply_ret),
                                        }
                                    }
                                    Err(err) => TestResultType::Erred(err.to_string()),
                                };

                                let result = TestResult { method, ret };
                                if let Some(ref sender) = stream_results {
                                    if let Err(err) = sender.send((test_actor, result.clone())) {
                                        log::error!("Could not Stream the Result: {err}");
                                    }
                                }
                                result
                            })
                            .collect(),
                    ),
                }
            })
            .collect())
    }
}

impl Default for Tester {
    fn default() -> Self {
        Self::new()
    }
}

#[cfg(test)]
mod tests {
    use fvm_ipld_blockstore::Blockstore;

    use super::*;
    use fvm_ipld_blockstore::Blockstore;

    #[test]
    fn test_tester_instantiation() {
        // Get state_tree loaded with builtins
        let mut state_tree = StateTree::new();
        let builtins_actors = state_tree.load_builtin_actors();

        // Instantiate tester
        let tester = Tester::new();

        // Testing that we got proper CIDs for our revision for builtin test_actors and that they are
        // set in the state tree
        assert_eq!(tester.builtin_actors.root, builtins_actors.root);
        assert!(tester
            .state_tree
            .store()
            .has(&builtins_actors.root)
            .unwrap());

        assert_eq!(
            *tester.builtin_actors.manifest.get_system_code(),
            *builtins_actors.manifest.get_system_code()
        );
        assert!(tester
            .state_tree
            .store()
            .has(builtins_actors.manifest.get_system_code())
            .unwrap());

        assert_eq!(
            *tester.builtin_actors.manifest.get_init_code(),
            *builtins_actors.manifest.get_init_code()
        );
        assert!(tester
            .state_tree
            .store()
            .has(builtins_actors.manifest.get_init_code())
            .unwrap());

        assert_eq!(
            *tester.builtin_actors.manifest.get_account_code(),
            *builtins_actors.manifest.get_account_code()
        );
        assert!(tester
            .state_tree
            .store()
            .has(builtins_actors.manifest.get_account_code())
            .unwrap());

        assert_eq!(
            *tester.builtin_actors.manifest.get_placeholder_code(),
            *builtins_actors.manifest.get_placeholder_code()
        );
        assert!(tester
            .state_tree
            .store()
            .has(builtins_actors.manifest.get_placeholder_code())
            .unwrap());

        assert_eq!(
            *tester.builtin_actors.manifest.get_eam_code(),
            *builtins_actors.manifest.get_eam_code()
        );
        assert!(tester
            .state_tree
            .store()
            .has(builtins_actors.manifest.get_eam_code())
            .unwrap());

        // Expect actor Id to be 102 as we deployed verified registry signer & multisig previously
        assert_eq!(tester.account.0, 102);

        assert!(tester.target_actor.is_none());
    }
}<|MERGE_RESOLUTION|>--- conflicted
+++ resolved
@@ -243,17 +243,10 @@
                 }
 
                 let (root, blockstore) = executor.into_store();
-<<<<<<< HEAD
 
                 // Increment the sequence for the methods tests.
                 let sequence = self.next_sequence();
 
-=======
-
-                // Increment the sequence for the methods tests.
-                let sequence = self.next_sequence();
-
->>>>>>> a18aa40c
                 // TODO concurrent testing
                 // We'll be able to use thread to do concurrent testing once we set the Engine Pool with more than
                 // one possible concurrent engine.
@@ -324,8 +317,6 @@
 
 #[cfg(test)]
 mod tests {
-    use fvm_ipld_blockstore::Blockstore;
-
     use super::*;
     use fvm_ipld_blockstore::Blockstore;
 
