// Copyright 2023 Polyphene.
// SPDX-License-Identifier: Apache-2.0, MIT
use cid::Cid;

<<<<<<< HEAD
pub use kythera_common::{
    abi::{pascal_case_split, Abi, Method},
    from_slice, to_vec,
};
=======
pub use kythera_common::abi::{pascal_case_split, Abi};
>>>>>>> 168b8366
use kythera_fvm::{
    engine::EnginePool,
    executor::{ApplyKind, ApplyRet, Executor, KytheraExecutor},
    externs::FakeExterns,
    machine::{KytheraMachine, NetworkConfig},
    Account,
};

use fvm_ipld_blockstore::Blockstore;
use fvm_shared::{
    address::Address, bigint::Zero, econ::TokenAmount, message::Message, version::NetworkVersion,
};

use crate::error::WrapFVMError;
use error::Error;
use state_tree::{BuiltInActors, StateTree};

mod error;
mod state_tree;

const NETWORK_VERSION: NetworkVersion = NetworkVersion::V18;
const DEFAULT_BASE_FEE: u64 = 100;

/// Main interface to test `Actor`s with Kythera.
pub struct Tester {
    // Builtin actors root Cid used in the Machine
    builtin_actors: BuiltInActors,
    // State tree constructed before instantiating the Machine
    state_tree: StateTree,
    // Account used for testing.
    account: Account,
    // The Target Actor to be tested.
    target_actor: Option<DeployedActor>,
}

/// WebAssembly Actor.
#[derive(Clone, Debug, PartialEq, Eq, PartialOrd, Ord)]
pub struct WasmActor {
    name: String,
    bytecode: Vec<u8>,
    abi: Abi,
}

impl WasmActor {
    /// Create a new WebAssembly Actor.
    // TODO: parse the Abi methods from the bytecode instead of receiving it via constructor.
    pub fn new(name: String, bytecode: Vec<u8>, abi: Abi) -> Self {
        Self {
            name,
            bytecode,
            abi,
        }
    }

    /// Get the WebAssembly Actor name.
    pub fn name(&self) -> &str {
        &self.name
    }

    /// Get the WebAssembly Actor bytecode.
    pub fn code(&self) -> &[u8] {
        &self.bytecode
    }

    /// Get the Actor Abi.
    pub fn abi(&self) -> &Abi {
        &self.abi
    }
}

/// An Actor that has been deployed into a `BlockStore`.
#[derive(Debug, Clone)]
struct DeployedActor {
    name: String,
    address: Address,
}

/// An Actor that has been deployed into a `BlockStore`.
#[derive(Debug)]
pub struct TestResults {
    pub test_actor: WasmActor,
    pub results: Result<Vec<Result<ApplyRet, Error>>, Error>,
}

impl Tester {
    /// Create a new Kythera Tester.
    pub fn new() -> Self {
        let mut state_tree = StateTree::new();

        let builtin_actors = state_tree.load_builtin_actors();
        let account = state_tree.create_account(*builtin_actors.manifest.get_account_code());

        Self {
            builtin_actors,
            state_tree,
            account,
            target_actor: None,
        }
    }

    /// Create a new `Executor` to test the provided test Actor.
    fn new_executor<B: Blockstore + 'static>(
        blockstore: B,
        state_root: Cid,
        builtin_actors: Cid,
    ) -> KytheraExecutor<B, FakeExterns> {
        let mut nc = NetworkConfig::new(NETWORK_VERSION);
        nc.override_actors(builtin_actors);
        nc.enable_actor_debugging();

        let mut mc = nc.for_epoch(0, 0, state_root);
        mc.set_base_fee(TokenAmount::from_atto(DEFAULT_BASE_FEE))
            .enable_tracing();

        let code_cids = vec![];

        let engine = EnginePool::new_default((&mc.network.clone()).into())
            .expect("Should be able to start EnginePool");
        engine
            .acquire()
            .preload(&blockstore, &code_cids)
            .expect("Should be able to preload Executor");

        let machine = KytheraMachine::new(&mc, blockstore, FakeExterns::new())
            .expect("Should be able to start KytheraMachine");

        KytheraExecutor::new(engine, machine).expect("Should be able to start Executor")
    }

    /// Deploy the target Actor file into the `StateTree`.
    pub fn deploy_target_actor(&mut self, actor: WasmActor) -> Result<(), Error> {
        let address = self
            .state_tree
            .deploy_actor_from_bin(&actor, TokenAmount::zero())?;
        self.target_actor = Some(DeployedActor {
            name: actor.name,
            address,
        });

        Ok(())
    }

    /// Test an Actor on a `MemoryBlockstore`.
    pub fn test(&mut self, test_actors: &[WasmActor]) -> Result<Vec<TestResults>, Error> {
        // TODO: Should we clone the `StateTree` before each test run,
        // and make our `Tester` stateless?
        let target = self
            .target_actor
            .as_ref()
            .cloned()
            .ok_or(Error::MissingActor)?;

        let target_id = match target.address.id() {
            Ok(id) => id.to_ne_bytes().to_vec(),
            Err(_) => panic!("Actor Id should be valid"),
        };

        // Iterate over all test actors
        Ok(test_actors
            .iter()
            .map(|test_actor| {
                // Deploy test actor
                let test_address = match self
                    .state_tree
                    .deploy_actor_from_bin(test_actor, TokenAmount::zero())
                {
                    // Properly deployed, get address
                    Ok(test_address) => test_address,
                    // Error on deployment, return error as part of [`TestResults`]
                    Err(err) => {
                        return TestResults {
                            test_actor: test_actor.clone(),
                            results: Err(err),
                        }
                    }
                };

                let root = self.state_tree.flush();

                log::info!("Testing Actor {}", target.name);

                // TODO concurrent testing
                // We'll be able to use thread to do concurrent testing once we set the Engine Pool with more than
                // one possible concurrent engine.
                // The following steps will not end up in a result. Either we could finalize message
                // handling and we return the related ApplyRet or we return nothing.
                TestResults {
                    test_actor: test_actor.clone(),
                    results: Ok(test_actor
                        .abi
                        .methods
                        .iter()
                        .map(|method| {
                            let blockstore = self.state_tree.store().clone();

                            let mut executor =
                                Self::new_executor(blockstore, root, self.builtin_actors.root);

                            let message = Message {
                                from: self.account.1,
                                to: test_address,
                                gas_limit: 1000000000,
                                method_num: method.number,
                                params: target_id.clone().into(),
                                ..Message::default()
                            };

                            log::info!(
                                "Testing test {}.{}() for Actor {}",
                                test_actor.name,
                                method.name,
                                target.name
                            );
                            let apply_ret = executor
                                .execute_message(message, ApplyKind::Explicit, 100)
                                .tester_err("Couldn't execute message")?;
                            Ok(apply_ret)
                        })
                        .collect()),
                }
            })
            .collect())
    }
}

impl Default for Tester {
    fn default() -> Self {
        Self::new()
    }
}

#[cfg(test)]
mod tests {
    use fvm_shared::error::ExitCode;
    use kythera_test_actors::wasm_bin::BASIC_TEST_ACTOR_BINARY;

    use super::*;
    use kythera_common::abi::{Abi, Method};

    const TARGET_WAT: &str = r#"
        ;; Mock invoke function
            (module
                (func (export "invoke") (param $x i32) (result i32)
                    (i32.const 1)
                )
            )
        "#;

    #[test]
    fn test_tester_instantiation() {
        // Get state_tree loaded with builtins
        let mut state_tree = StateTree::new();
        let builtins_actors = state_tree.load_builtin_actors();

        // Instantiate tester
        let tester = Tester::new();

        // Testing that we got proper CIDs for our revision for builtin actors and that they are
        // set in the state tree
        assert_eq!(tester.builtin_actors.root, builtins_actors.root);
        assert!(tester
            .state_tree
            .store()
            .has(&builtins_actors.root)
            .unwrap());

        assert_eq!(
            *tester.builtin_actors.manifest.get_system_code(),
            *builtins_actors.manifest.get_system_code()
        );
        assert!(tester
            .state_tree
            .store()
            .has(&*builtins_actors.manifest.get_system_code())
            .unwrap());

        assert_eq!(
            *tester.builtin_actors.manifest.get_init_code(),
            *builtins_actors.manifest.get_init_code()
        );
        assert!(tester
            .state_tree
            .store()
            .has(&*builtins_actors.manifest.get_init_code())
            .unwrap());

        assert_eq!(
            *tester.builtin_actors.manifest.get_account_code(),
            *builtins_actors.manifest.get_account_code()
        );
        assert!(tester
            .state_tree
            .store()
            .has(&*builtins_actors.manifest.get_account_code())
            .unwrap());

        assert_eq!(
            *tester.builtin_actors.manifest.get_placeholder_code(),
            *builtins_actors.manifest.get_placeholder_code()
        );
        assert!(tester
            .state_tree
            .store()
            .has(&*builtins_actors.manifest.get_placeholder_code())
            .unwrap());

        assert_eq!(
            *tester.builtin_actors.manifest.get_eam_code(),
            *builtins_actors.manifest.get_eam_code()
        );
        assert!(tester
            .state_tree
            .store()
            .has(&*builtins_actors.manifest.get_eam_code())
            .unwrap());

        assert_eq!(tester.account.0, 100);

        assert!(tester.target_actor.is_none());
    }

    #[test]
    fn test_tester_test() {
        // Instantiate tester
        let mut tester = Tester::new();

        // Set target actor
        let target_wasm_bin = wat::parse_str(TARGET_WAT).unwrap();
        let target_abi = Abi { methods: vec![] };
        let target_actor = WasmActor::new(String::from("Target"), target_wasm_bin, target_abi);

        // Set test actor
        let test_wasm_bin: Vec<u8> = Vec::from(BASIC_TEST_ACTOR_BINARY);
        let test_abi = Abi {
            methods: vec![
                Method {
                    number: 3948827889,
                    name: String::from("TestOne"),
                },
                Method {
                    number: 891686990,
                    name: String::from("TestTwo"),
                },
            ],
        };
        let test_actor = WasmActor::new(String::from("Basic"), test_wasm_bin, test_abi);

        match tester.deploy_target_actor(target_actor) {
            Err(_) => {
                panic!("Could not set target Actor when testing Tester")
            }
            _ => {}
        }

        match tester.test(&[test_actor.clone()]) {
            Err(_) => {
                panic!("Could not run test when testing Tester")
            }
            Ok(test_res) => {
                assert_eq!(test_res.len(), 1usize);
                assert_eq!(test_res[0].results.as_ref().unwrap().len(), 2usize);
                assert_eq!(test_res[0].test_actor, test_actor);

                test_res[0]
                    .results
                    .as_ref()
                    .unwrap()
                    .iter()
                    .enumerate()
                    .for_each(|(i, option_apply_ret)| match option_apply_ret {
                        Ok(apply_ret) => {
                            assert_eq!(apply_ret.msg_receipt.exit_code, ExitCode::OK);
                            let ret_value: String =
                                apply_ret.msg_receipt.return_data.deserialize().unwrap();
                            if i == 0usize {
                                assert_eq!(ret_value, String::from("TestOne"))
                            } else {
                                assert_eq!(ret_value, String::from("TestTwo"))
                            }
                        }
                        _ => panic!("test against basic test actor should pass"),
                    })
            }
        }
    }
}<|MERGE_RESOLUTION|>--- conflicted
+++ resolved
@@ -2,14 +2,11 @@
 // SPDX-License-Identifier: Apache-2.0, MIT
 use cid::Cid;
 
-<<<<<<< HEAD
 pub use kythera_common::{
     abi::{pascal_case_split, Abi, Method},
     from_slice, to_vec,
 };
-=======
-pub use kythera_common::abi::{pascal_case_split, Abi};
->>>>>>> 168b8366
+
 use kythera_fvm::{
     engine::EnginePool,
     executor::{ApplyKind, ApplyRet, Executor, KytheraExecutor},
