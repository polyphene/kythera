// Copyright 2023 Polyphene.
// SPDX-License-Identifier: Apache-2.0, MIT

#[cfg(feature = "colors")]
use colored::Colorize;

pub use kythera_common::{
    abi::{pascal_case_split, Abi, Method, MethodType},
    from_slice, to_vec,
};
<<<<<<< HEAD
use kythera_fvm::{
    executor::{ApplyRet, KytheraExecutor},
    Account,
};

use core::fmt;
=======
pub use kythera_fvm::executor::ApplyRet;
pub use kythera_fvm::trace::ExecutionEvent;

use core::fmt;
use kythera_fvm::{executor::KytheraExecutor, Account};
>>>>>>> 9fc5e2eb
use std::sync::mpsc::Sender;

use fvm_ipld_encoding::RawBytes;
use fvm_shared::{address::Address, bigint::Zero, econ::TokenAmount, error::ExitCode};

use error::Error;
use state_tree::{BuiltInActors, StateTree};

mod error;
mod state_tree;

/// Main interface to test `Actor`s with Kythera.
pub struct Tester {
    // Builtin actors root Cid used in the Machine
    builtin_actors: BuiltInActors,
    // State tree constructed before instantiating the Machine
    state_tree: StateTree,
    // Account used for testing.
    account: Account,
    // The Target Actor to be tested.
    target_actor: Option<DeployedActor>,
    // The Method message sequence number.
    sequence: u64,
}

/// WebAssembly Actor.
#[derive(Clone, Debug, PartialEq, Eq, PartialOrd, Ord)]
pub struct WasmActor {
    name: String,
    bytecode: Vec<u8>,
    abi: Abi,
}

impl WasmActor {
    /// Create a new WebAssembly Actor.
    pub fn new(name: String, bytecode: Vec<u8>, abi: Abi) -> Self {
        Self {
            name,
            bytecode,
            abi,
        }
    }

    /// Get the WebAssembly Actor name.
    pub fn name(&self) -> &str {
        &self.name
    }

    /// Get the WebAssembly Actor bytecode.
    pub fn code(&self) -> &[u8] {
        &self.bytecode
    }

    /// Get the Actor Abi.
    pub fn abi(&self) -> &Abi {
        &self.abi
    }
}

impl fmt::Display for WasmActor {
    fn fmt(&self, f: &mut fmt::Formatter<'_>) -> fmt::Result {
        write!(f, "{}", self.name)
    }
}

/// An Actor that has been deployed into a `BlockStore`.
#[derive(Debug, Clone)]
struct DeployedActor {
    name: String,
    address: Address,
}

/// Outcome of the test.
#[derive(Clone, Debug)]
pub enum TestResultType {
    Passed(ApplyRet),
    Failed(ApplyRet),
    Erred(String),
}

/// Output of running a [`Method`] of an Actor test.
#[derive(Clone, Debug)]
pub struct TestResult {
    method: Method,
    ret: TestResultType,
}

impl TestResult {
    /// Check if the [`TestResult`] passed.
    pub fn passed(&self) -> bool {
        matches!(self.ret, TestResultType::Passed(_))
    }
}

impl fmt::Display for TestResult {
    fn fmt(&self, f: &mut fmt::Formatter<'_>) -> fmt::Result {
        write!(f, "test {} ... ", self.method(),)?;
        if self.passed() {
            let ok = "ok";
            #[cfg(feature = "colors")]
            let ok = ok.green();
            write!(f, "{ok}")
        } else {
            let failed = "FAILED";
            #[cfg(feature = "colors")]
            let failed = failed.bright_red();
            write!(f, "{failed}")
        }
    }
}

impl TestResult {
    /// Get the [`Method`] tested.
    pub fn method(&self) -> &Method {
        &self.method
    }

    /// Get the [`ApplyRet`] of the test.
    pub fn ret(&self) -> &TestResultType {
        &self.ret
    }
}

/// Output of testing a list of Tests and its [`Method`]s for a target Actor.
#[derive(Debug)]
pub struct TestActorResults<'a> {
    pub test_actor: &'a WasmActor,
    pub results: Result<Vec<TestResult>, Error>,
}

impl Tester {
    /// Create a new Kythera Tester.
    pub fn new() -> Self {
        let mut state_tree = StateTree::new();

        let builtin_actors = state_tree.load_builtin_actors();
        state_tree.load_kythera_actors();
        let account = state_tree.create_account(*builtin_actors.manifest.get_account_code());

        Self {
            builtin_actors,
            state_tree,
            account,
            target_actor: None,
            sequence: 0,
        }
    }

    /// Deploy the target Actor file into the `StateTree`.
    pub fn deploy_target_actor(&mut self, actor: WasmActor) -> Result<(), Error> {
        let address = self
            .state_tree
            .deploy_actor_from_bin(&actor, TokenAmount::zero())?;
        self.target_actor = Some(DeployedActor {
            name: actor.name,
            address,
        });

        Ok(())
    }

    // Get and increment the next Actor sequence.
    pub fn next_sequence(&mut self) -> u64 {
        let sequence = self.sequence;
        self.sequence = sequence + 1;
        sequence
    }

    /// Test an Actor on a `MemoryBlockstore`.
    pub fn test<'a>(
        &mut self,
        test_actors: &'a [WasmActor],
        stream_results: Option<Sender<(WasmActor, TestResult)>>,
    ) -> Result<Vec<TestActorResults<'a>>, Error> {
        let target = self
            .target_actor
            .as_ref()
            .cloned()
            .ok_or(Error::MissingActor)?;

        let target_id = match target.address.id() {
            Ok(id) => {
                RawBytes::new(to_vec(&id).expect("Should be able to serialize target actor ID"))
            }
            Err(_) => panic!("Actor Id should be valid"),
        };

        log::info!("Running Tests for Actor : {}", target.name);
        log::info!("Testing {} test files", test_actors.len());
        // Iterate over all test actors
        Ok(test_actors
            .iter()
            .map(|test_actor| {
                // Deploy test actor
                let test_address = match self
                    .state_tree
                    .deploy_actor_from_bin(test_actor, TokenAmount::zero())
                {
                    // Properly deployed, get address
                    Ok(test_address) => test_address,
                    // Error on deployment, return error as part of [`TestResults`]
                    Err(err) => {
                        return TestActorResults {
                            test_actor,
                            results: Err(err),
                        }
                    }
                };

                let root = self.state_tree.flush();
                let blockstore = self.state_tree.store().clone();
                let mut executor = KytheraExecutor::new(
                    blockstore,
                    root,
                    self.builtin_actors.root,
                    self.account.1,
                    test_address,
                    target_id.clone(),
                );

                // Run the constructor if it exists.
                if let Some(constructor) = test_actor.abi().constructor() {
                    match executor.execute_method(constructor.number(), self.next_sequence()) {
                        Ok(apply_ret) => {
                            if apply_ret.msg_receipt.exit_code != ExitCode::OK {
                                let source = apply_ret.failure_info.map(|f| f.to_string().into());
                                return TestActorResults {
                                    test_actor,
                                    results: Err(Error::Constructor { source }),
                                };
                            }
                        }
                        Err(err) => {
                            return TestActorResults {
                                test_actor,
                                results: Err(Error::Constructor {
                                    source: Some(err.into()),
                                }),
                            }
                        }
                    }
                }

                // Run Setup if it exists.
                if let Some(set_up) = test_actor.abi().set_up() {
                    match executor.execute_method(set_up.number(), self.next_sequence()) {
                        Ok(apply_ret) => {
                            if apply_ret.msg_receipt.exit_code != ExitCode::OK {
                                let source = apply_ret.failure_info.map(|f| f.to_string().into());
                                return TestActorResults {
                                    test_actor,
                                    results: Err(Error::Setup { source }),
                                };
                            }
                        }
                        Err(err) => {
                            return TestActorResults {
                                test_actor,
                                results: Err(Error::Setup {
                                    source: Some(err.into()),
                                }),
                            }
                        }
                    }
                }

                let (root, blockstore) = executor.into_store();

                // Increment the sequence for the methods tests.
                let sequence = self.next_sequence();

                // TODO concurrent testing
                // We'll be able to use thread to do concurrent testing once we set the Engine Pool with more than
                // one possible concurrent engine.
                // The following steps will not end up in a result. Either we could finalize message
                // handling and we return the related ApplyRet or we return nothing.
                log::info!(
                    "testing {} {} methods",
                    test_actor.name(),
                    test_actor.abi().methods().len()
                );
                TestActorResults {
                    test_actor,
                    results: Ok(
                        test_actor
                            .abi
                            .methods
                            .iter()
                            .map(|method| {
                                // TODO is it possible to impl `Clone` for `DefaultExecutor`
                                // and submit PR upstream to implement with it?
                                let mut executor = KytheraExecutor::new(
                                    blockstore.clone(),
                                    root,
                                    self.builtin_actors.root,
                                    self.account.1,
                                    test_address,
                                    target_id.clone(),
                                );

                                log::debug!(
                                    "Testing test {}.{}() for Actor {}",
                                    test_actor.name,
                                    method.name(),
                                    target.name
                                );
                                let message = executor.execute_method(method.number(), sequence);

                                let ret = match message {
                                    Ok(apply_ret) => {
                                        match (method.r#type(), apply_ret.msg_receipt.exit_code) {
                                            (MethodType::Test, ExitCode::OK)
                                            | (
                                                MethodType::TestFail,
                                                ExitCode::USR_ASSERTION_FAILED,
                                            ) => TestResultType::Passed(apply_ret),
                                            _ => TestResultType::Failed(apply_ret),
                                        }
                                    }
                                    Err(err) => TestResultType::Erred(err.to_string()),
                                };

                                let result = TestResult {
                                    method: method.clone(),
                                    ret,
                                };
                                if let Some(ref sender) = stream_results {
                                    if let Err(err) =
                                        sender.send((test_actor.clone(), result.clone()))
                                    {
                                        log::error!("Could not Stream the Result: {err}");
                                    }
                                }
                                result
                            })
                            .collect(),
                    ),
                }
            })
            .collect())
    }
}

impl Default for Tester {
    fn default() -> Self {
        Self::new()
    }
}

#[cfg(test)]
mod tests {
    use super::*;
    use fvm_ipld_blockstore::Blockstore;

    #[test]
    fn test_tester_instantiation() {
        // Get state_tree loaded with builtins
        let mut state_tree = StateTree::new();
        let builtins_actors = state_tree.load_builtin_actors();

        // Instantiate tester
        let tester = Tester::new();

        // Testing that we got proper CIDs for our revision for builtin actors and that they are
        // set in the state tree
        assert_eq!(tester.builtin_actors.root, builtins_actors.root);
        assert!(tester
            .state_tree
            .store()
            .has(&builtins_actors.root)
            .unwrap());

        assert_eq!(
            *tester.builtin_actors.manifest.get_system_code(),
            *builtins_actors.manifest.get_system_code()
        );
        assert!(tester
            .state_tree
            .store()
            .has(builtins_actors.manifest.get_system_code())
            .unwrap());

        assert_eq!(
            *tester.builtin_actors.manifest.get_init_code(),
            *builtins_actors.manifest.get_init_code()
        );
        assert!(tester
            .state_tree
            .store()
            .has(builtins_actors.manifest.get_init_code())
            .unwrap());

        assert_eq!(
            *tester.builtin_actors.manifest.get_account_code(),
            *builtins_actors.manifest.get_account_code()
        );
        assert!(tester
            .state_tree
            .store()
            .has(builtins_actors.manifest.get_account_code())
            .unwrap());

        assert_eq!(
            *tester.builtin_actors.manifest.get_placeholder_code(),
            *builtins_actors.manifest.get_placeholder_code()
        );
        assert!(tester
            .state_tree
            .store()
            .has(builtins_actors.manifest.get_placeholder_code())
            .unwrap());

        assert_eq!(
            *tester.builtin_actors.manifest.get_eam_code(),
            *builtins_actors.manifest.get_eam_code()
        );
        assert!(tester
            .state_tree
            .store()
            .has(builtins_actors.manifest.get_eam_code())
            .unwrap());

        // Expect actor Id to be 102 as we deployed verified registry signer & multisig previously
        assert_eq!(tester.account.0, 102);

        assert!(tester.target_actor.is_none());
    }
}<|MERGE_RESOLUTION|>--- conflicted
+++ resolved
@@ -8,20 +8,14 @@
     abi::{pascal_case_split, Abi, Method, MethodType},
     from_slice, to_vec,
 };
-<<<<<<< HEAD
-use kythera_fvm::{
+
+pub use kythera_fvm::{
     executor::{ApplyRet, KytheraExecutor},
+    trace::ExecutionEvent,
     Account,
 };
 
 use core::fmt;
-=======
-pub use kythera_fvm::executor::ApplyRet;
-pub use kythera_fvm::trace::ExecutionEvent;
-
-use core::fmt;
-use kythera_fvm::{executor::KytheraExecutor, Account};
->>>>>>> 9fc5e2eb
 use std::sync::mpsc::Sender;
 
 use fvm_ipld_encoding::RawBytes;
