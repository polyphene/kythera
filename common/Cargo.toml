--- conflicted
+++ resolved
@@ -8,12 +8,8 @@
 [dependencies]
 anyhow = "1.0.70"
 blake2b_simd = { version = "1.0.0" }
-<<<<<<< HEAD
 frc42_dispatch = "3.1.0"
-=======
-frc42_dispatch = "3.0.0"
 fvm_ipld_encoding = { git = "https://github.com/filecoin-project/ref-fvm.git", version = "0.3.3" }
 serde = { version = "1.0.136", features = ["derive"] }
 serde_tuple = { version = "0.5.0" }
->>>>>>> f2017b31
 thiserror = "1.0.40"