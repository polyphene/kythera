// Copyright 2023 Polyphene.
// SPDX-License-Identifier: Apache-2.0, MIT

use anyhow::Result;
use frc42_dispatch::hash::MethodResolver;
use fvm_ipld_encoding::tuple::{Deserialize_tuple, Serialize_tuple};
use serde::de::SeqAccess;

use crate::abi::blake2b::Blake2bHasher;
use crate::error::{self, Error};

mod blake2b;

/// Split a PascalCase string into a vector of its components.
/// If the string is not PascalCase function returns an empty [`Vec`].
pub fn pascal_case_split(s: &str) -> Vec<&str> {
    let mut split = vec![];
    // Work with indices to avoid allocations.
    let mut chars = s.char_indices();

    // Check if first character is capitalized.
    let mut beg = match chars.next() {
        Some((i, c)) if c.is_uppercase() => i,
        _ => return split,
    };

    // Iterate the rest of the characters.
    for (i, c) in chars {
        if c.is_uppercase() || c.is_numeric() {
            split.push(&s[beg..i]);
            beg = i;
        }
    }

    // Push the last word, this word is not covered by the iterator
    // as it doesn't know when it's last element.
    split.push(&s[beg..s.len()]);
    split
}

/// `Abi` is the structure we use internally to deal with Actor Binary Interface. It contains all
<<<<<<< HEAD
/// [`Method`] that are exposed by an actor.
#[derive(Serialize_tuple, Deserialize_tuple, Clone, Debug, PartialEq, Eq, PartialOrd, Ord)]
=======
/// exposed [`Method`] from a given Actor.
#[derive(Clone, Debug, PartialEq, Eq, PartialOrd, Ord)]
>>>>>>> c550a1b4
pub struct Abi {
    pub methods: Vec<Method>,
}

/// Method number indicator for calling Actor methods.
pub type MethodNum = u64;

<<<<<<< HEAD
/// [`Method`] describes an exposed method from an actor entrypoint.
#[derive(Serialize_tuple, Clone, Debug, PartialEq, Eq, PartialOrd, Ord)]
pub struct Method {
    #[serde(skip_serializing)]
    number: MethodNum,
    name: String,
    #[serde(skip_serializing)]
    r#type: MethodType,
}

/// Type of the [`Abi`] [`Method`] of the test Actor.
#[derive(Clone, Copy, Debug, PartialEq, Eq, PartialOrd, Ord)]
pub enum MethodType {
    Constructor,
    Entrypoint,
    SetUp,
    Test,
    TestFail,
}

=======
/// Type of the [`Abi`] [`Method`] of the test Actor.
#[derive(Clone, Copy, Debug, PartialEq, Eq, PartialOrd, Ord)]
pub enum MethodType {
    Constructor,
    SetUp,
    Test,
    TestFail,
}

/// `Methods` describes an exposed method from an Actor entrypoint.
#[derive(Clone, Debug, PartialEq, Eq, PartialOrd, Ord)]
pub struct Method {
    number: MethodNum,
    name: String,
    r#type: MethodType,
}

>>>>>>> c550a1b4
impl Method {
    /// Get the [`Method`] number.
    pub fn number(&self) -> MethodNum {
        self.number
    }

    /// Get the [`Method`] number.
    pub fn name(&self) -> &str {
        &self.name
    }

    /// Get the [`Method`] type.
    pub fn r#type(&self) -> MethodType {
        self.r#type
    }
}

impl Method {
    pub fn new_from_name(name: &str) -> Result<Self, Error> {
        let number = derive_method_num(name)?;
        let name = name.to_string();

        let split = pascal_case_split(&name);
        let r#type = match &split[..] {
            ["Constructor", ..] => MethodType::Constructor,
            ["Set", "Up", ..] => MethodType::SetUp,
            ["Test", "Fail", ..] => MethodType::TestFail,
            ["Test", ..] => MethodType::Test,
<<<<<<< HEAD
            _ => MethodType::Entrypoint,
=======
            _ => return Err(Error::InvalidMethodName(name)),
>>>>>>> c550a1b4
        };

        Ok(Method {
            number,
            name,
            r#type,
        })
    }
<<<<<<< HEAD
}

/// Implement custom deserialization method for [`Method`] as we expect the bytes to be deserialized to only contain
/// the `name` and not the `number` property that is generated at deserialization time.
// TODO we could try to simplify our deserialization process in the future
impl<'de> serde::de::Deserialize<'de> for Method {
    fn deserialize<D>(deserializer: D) -> Result<Self, D::Error>
    where
        D: serde::de::Deserializer<'de>,
    {
        struct MethodVisitor;

        impl<'de> serde::de::Visitor<'de> for MethodVisitor {
            type Value = Method;

            fn expecting(&self, formatter: &mut std::fmt::Formatter) -> std::fmt::Result {
                formatter.write_str("Method")
            }

            fn visit_seq<A>(self, mut seq: A) -> std::result::Result<Self::Value, A::Error>
            where
                A: SeqAccess<'de>,
            {
                let name = seq
                    .next_element::<String>()?
                    .ok_or_else(|| serde::de::Error::invalid_length(0, &self))?;

                Self::Value::new_from_name(&name).map_err(|_| {
                    serde::de::Error::custom(format!("Couldn't deserialize method: {}", &name))
                })
            }
        }

        deserializer.deserialize_seq(MethodVisitor)
    }
=======
>>>>>>> c550a1b4
}

/// `derive_method_num` will return the method number for a given method name based on the FRC-042:
/// https://github.com/filecoin-project/FIPs/blob/master/FRCs/frc-0042.md .
pub fn derive_method_num(name: &str) -> Result<MethodNum, error::Error> {
    let resolver = MethodResolver::new(Blake2bHasher {});

    match resolver.method_number(name) {
        Ok(method_number) => Ok(method_number),
        Err(err) => Err(Error::MethodNumberGeneration {
            name: name.into(),
            source: err.into(),
        }),
    }
}

#[cfg(test)]
mod test {
    use crate::abi::{Method, MethodType};

    use super::{derive_method_num, pascal_case_split};
    use crate::abi::{Abi, Method, MethodType};

    #[test]
    fn test_method_derivation() {
        let method_name = String::from("TestTransfer");

        match derive_method_num(&method_name) {
            Ok(method_num) => {
                assert_eq!(method_num, 3760293944);
            }
            Err(_) => {
                panic!("derive_method_num failed for {}", method_name);
            }
        }
    }

    #[test]
    fn test_fail_method_derivation() {
        // Using function with lower case as first character in method name to fail the test.
        let method_name = String::from("test_transfer");

        match derive_method_num(&method_name) {
            Ok(_) => {
                panic!("derive_method_num success for {}", method_name);
            }
            Err(err) => {
                assert_eq!(
                    format!("Could not generate method number for `{}`", method_name),
                    err.to_string()
                )
            }
        }
    }

    #[test]
    fn test_pascal_case() {
        assert_eq!(pascal_case_split("TestOne"), vec!["Test", "One"]);
        assert_eq!(
            pascal_case_split("TestFailWithMultipleWords"),
            vec!["Test", "Fail", "With", "Multiple", "Words"]
        );
        assert_eq!(pascal_case_split("Test1"), vec!["Test", "1"]);
        assert_eq!(pascal_case_split("testOne"), Vec::<&str>::new());
    }

    #[test]
<<<<<<< HEAD
    fn test_tuple_serde() {
        // Test assets.
        let test_transfer_name = String::from("TestTransfer");
        let test_transfer_fail_name = String::from("TestFailTransfer");

        let abi = Abi {
            methods: vec![
                Method {
                    number: derive_method_num(&test_transfer_name).unwrap(),
                    name: test_transfer_name,
                    r#type: MethodType::Test,
                },
                Method {
                    number: derive_method_num(&test_transfer_fail_name).unwrap(),
                    name: test_transfer_fail_name,
                    r#type: MethodType::TestFail,
                },
            ],
        };
        let serialized_abi: Vec<u8> = vec![
            129, 130, 129, 108, 84, 101, 115, 116, 84, 114, 97, 110, 115, 102, 101, 114, 129, 112,
            84, 101, 115, 116, 70, 97, 105, 108, 84, 114, 97, 110, 115, 102, 101, 114,
        ];

        // Serialize.
        let abi_vec = crate::to_vec(&abi).unwrap();
        assert_eq!(abi_vec, serialized_abi);

        // Deserialize.
        let deserialized_abi: Abi = crate::from_slice(&serialized_abi).unwrap();
        assert_eq!(deserialized_abi, abi);
    }

    #[test]
    fn test_fail_tuple_serde() {
        // Test assets.
        let test_transfer_name = String::from("TestTransfer");
        let test_transfer_fail_name = String::from("testFailTransfer");

        let abi = Abi {
            methods: vec![
                Method {
                    number: derive_method_num(&test_transfer_name).unwrap(),
                    name: test_transfer_name,
                    r#type: MethodType::Test,
                },
                Method {
                    number: 3280706483,
                    name: test_transfer_fail_name,
                    r#type: MethodType::TestFail,
                },
            ],
        };

        let serialized_abi: Vec<u8> = vec![
            129, 130, 129, 108, 84, 101, 115, 116, 84, 114, 97, 110, 115, 102, 101, 114, 129, 112,
            116, 101, 115, 116, 70, 97, 105, 108, 84, 114, 97, 110, 115, 102, 101, 114,
        ];

        // Serialize.
        let abi_vec = crate::to_vec(&abi).unwrap();
        assert_eq!(abi_vec, serialized_abi);

        // Deserialize.
        match crate::from_slice::<Abi>(&serialized_abi) {
            Ok(_) => panic!("Deserialization should fail"),
            Err(err) => {
                dbg!(&err);
                assert!(err
                    .to_string()
                    .contains("Couldn't deserialize method: testFailTransfer"));
            }
        };
    }

    #[test]
=======
>>>>>>> c550a1b4
    fn test_method_constructor() {
        assert_eq!(
            Method::new_from_name("TestOne").unwrap().r#type,
            MethodType::Test
        );
        assert_eq!(
            Method::new_from_name("TestFailOne").unwrap().r#type,
            MethodType::TestFail
        );
        assert_eq!(
            Method::new_from_name("Constructor").unwrap().r#type,
            MethodType::Constructor
        );
        assert_eq!(
            Method::new_from_name("SetUp").unwrap().r#type,
            MethodType::SetUp
        );

        assert!(Method::new_from_name("testOne").is_err());
        assert!(Method::new_from_name("").is_err());
    }
}<|MERGE_RESOLUTION|>--- conflicted
+++ resolved
@@ -39,13 +39,8 @@
 }
 
 /// `Abi` is the structure we use internally to deal with Actor Binary Interface. It contains all
-<<<<<<< HEAD
-/// [`Method`] that are exposed by an actor.
+/// exposed [`Method`] from a given Actor.
 #[derive(Serialize_tuple, Deserialize_tuple, Clone, Debug, PartialEq, Eq, PartialOrd, Ord)]
-=======
-/// exposed [`Method`] from a given Actor.
-#[derive(Clone, Debug, PartialEq, Eq, PartialOrd, Ord)]
->>>>>>> c550a1b4
 pub struct Abi {
     pub methods: Vec<Method>,
 }
@@ -53,7 +48,6 @@
 /// Method number indicator for calling Actor methods.
 pub type MethodNum = u64;
 
-<<<<<<< HEAD
 /// [`Method`] describes an exposed method from an actor entrypoint.
 #[derive(Serialize_tuple, Clone, Debug, PartialEq, Eq, PartialOrd, Ord)]
 pub struct Method {
@@ -74,25 +68,6 @@
     TestFail,
 }
 
-=======
-/// Type of the [`Abi`] [`Method`] of the test Actor.
-#[derive(Clone, Copy, Debug, PartialEq, Eq, PartialOrd, Ord)]
-pub enum MethodType {
-    Constructor,
-    SetUp,
-    Test,
-    TestFail,
-}
-
-/// `Methods` describes an exposed method from an Actor entrypoint.
-#[derive(Clone, Debug, PartialEq, Eq, PartialOrd, Ord)]
-pub struct Method {
-    number: MethodNum,
-    name: String,
-    r#type: MethodType,
-}
-
->>>>>>> c550a1b4
 impl Method {
     /// Get the [`Method`] number.
     pub fn number(&self) -> MethodNum {
@@ -121,11 +96,7 @@
             ["Set", "Up", ..] => MethodType::SetUp,
             ["Test", "Fail", ..] => MethodType::TestFail,
             ["Test", ..] => MethodType::Test,
-<<<<<<< HEAD
             _ => MethodType::Entrypoint,
-=======
-            _ => return Err(Error::InvalidMethodName(name)),
->>>>>>> c550a1b4
         };
 
         Ok(Method {
@@ -134,7 +105,6 @@
             r#type,
         })
     }
-<<<<<<< HEAD
 }
 
 /// Implement custom deserialization method for [`Method`] as we expect the bytes to be deserialized to only contain
@@ -170,8 +140,6 @@
 
         deserializer.deserialize_seq(MethodVisitor)
     }
-=======
->>>>>>> c550a1b4
 }
 
 /// `derive_method_num` will return the method number for a given method name based on the FRC-042:
@@ -190,8 +158,6 @@
 
 #[cfg(test)]
 mod test {
-    use crate::abi::{Method, MethodType};
-
     use super::{derive_method_num, pascal_case_split};
     use crate::abi::{Abi, Method, MethodType};
 
@@ -239,7 +205,6 @@
     }
 
     #[test]
-<<<<<<< HEAD
     fn test_tuple_serde() {
         // Test assets.
         let test_transfer_name = String::from("TestTransfer");
@@ -316,8 +281,6 @@
     }
 
     #[test]
-=======
->>>>>>> c550a1b4
     fn test_method_constructor() {
         assert_eq!(
             Method::new_from_name("TestOne").unwrap().r#type,
