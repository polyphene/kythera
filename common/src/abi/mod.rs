// Copyright 2023 Polyphene.
// SPDX-License-Identifier: Apache-2.0, MIT

use anyhow::Result;
use frc42_dispatch::hash::MethodResolver;

use crate::abi::blake2b::Blake2bHasher;
use crate::error;

mod blake2b;

<<<<<<< HEAD
/// Split a Pascal case string into a vector of its components.
=======
/// Split a PascalCase string into a vector of its components.
/// If the string is not PascalCase function returns an empty [`Vec`].
>>>>>>> fba3e794
pub fn pascal_case_split(s: &str) -> Vec<&str> {
    let mut split = vec![];
    // Work with indices to avoid allocations.
    let mut chars = s.char_indices();

    // Check if first character is capitalized.
    let mut beg = match chars.next() {
        Some((i, c)) if c.is_uppercase() => i,
        _ => return split,
    };

    // Iterate the rest of the characters.
    for (i, c) in chars {
        if c.is_uppercase() || c.is_numeric() {
            split.push(&s[beg..i]);
            beg = i;
        }
    }

    // Push the last word, this word is not covered by the iterator
    // as it doesn't know when it's last element.
    split.push(&s[beg..s.len()]);
    split
}

/// `Abi` is the structure we use internally to deal with Actor Binary Interface. It contains all
/// exposed [`Method`] from a given actor.
#[derive(Clone, Debug, PartialEq, Eq, PartialOrd, Ord)]
pub struct Abi {
    pub methods: Vec<Method>,
}

/// Method number indicator for calling actor methods.
pub type MethodNum = u64;

/// `Methods` describes an exposed method from an actor entrypoint.
#[derive(Clone, Debug, PartialEq, Eq, PartialOrd, Ord)]
pub struct Method {
    pub number: MethodNum,
    pub name: String,
}

/// `derive_method_num` will return the method number for a given method name based on the FRC-042:
/// https://github.com/filecoin-project/FIPs/blob/master/FRCs/frc-0042.md
pub fn derive_method_num(name: &str) -> Result<MethodNum, error::Error> {
    let resolver = MethodResolver::new(Blake2bHasher {});

    match resolver.method_number(name) {
        Ok(method_number) => Ok(method_number),
        Err(err) => Err(error::Error::MethodNumberGeneration {
            name: name.into(),
            source: err.into(),
        }),
    }
}

#[cfg(test)]
mod test {
    use super::{derive_method_num, pascal_case_split};

    #[test]
    fn test_method_derivation() {
        let method_name = String::from("TestTransfer");

        match derive_method_num(&method_name) {
            Ok(method_num) => {
                assert_eq!(method_num, 3760293944);
            }
            Err(_) => {
                panic!("derive_method_num failed for {}", method_name);
            }
        }
    }

    #[test]
    fn test_fail_method_derivation() {
        // Using function with lower case as first character in method name to fail the test
        let method_name = String::from("test_transfer");

        match derive_method_num(&method_name) {
            Ok(_) => {
                panic!("derive_method_num success for {}", method_name);
            }
            Err(err) => {
                assert_eq!(
                    format!("Could not generate method number for `{}`", method_name),
                    err.to_string()
                )
            }
        }
    }

    #[test]
    fn test_pascal_case() {
        assert_eq!(pascal_case_split("TestOne"), vec!["Test", "One"]);
        assert_eq!(
            pascal_case_split("TestFailWithMultipleWords"),
            vec!["Test", "Fail", "With", "Multiple", "Words"]
        );
        assert_eq!(pascal_case_split("Test1"), vec!["Test", "1"]);
        assert_eq!(pascal_case_split("testOne"), Vec::<&str>::new());
    }
}<|MERGE_RESOLUTION|>--- conflicted
+++ resolved
@@ -9,12 +9,8 @@
 
 mod blake2b;
 
-<<<<<<< HEAD
-/// Split a Pascal case string into a vector of its components.
-=======
 /// Split a PascalCase string into a vector of its components.
 /// If the string is not PascalCase function returns an empty [`Vec`].
->>>>>>> fba3e794
 pub fn pascal_case_split(s: &str) -> Vec<&str> {
     let mut split = vec![];
     // Work with indices to avoid allocations.
