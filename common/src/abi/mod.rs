--- conflicted
+++ resolved
@@ -40,11 +40,7 @@
 
 /// `Abi` is the structure we use internally to deal with Actor Binary Interface. It contains all
 /// exposed [`Method`] from a given Actor.
-<<<<<<< HEAD
-#[derive(Clone, Debug, PartialEq, Eq, PartialOrd, Ord)]
-=======
 #[derive(Serialize_tuple, Deserialize_tuple, Clone, Debug, PartialEq, Eq, PartialOrd, Ord)]
->>>>>>> 448dd4d3
 pub struct Abi {
     pub methods: Vec<Method>,
 }
@@ -52,25 +48,6 @@
 /// Method number indicator for calling Actor methods.
 pub type MethodNum = u64;
 
-<<<<<<< HEAD
-/// Type of the [`Abi`] [`Method`] of the test Actor.
-#[derive(Clone, Copy, Debug, PartialEq, Eq, PartialOrd, Ord)]
-pub enum MethodType {
-    Constructor,
-    SetUp,
-    Test,
-    TestFail,
-}
-
-/// `Methods` describes an exposed method from an Actor entrypoint.
-#[derive(Clone, Debug, PartialEq, Eq, PartialOrd, Ord)]
-pub struct Method {
-    number: MethodNum,
-    name: String,
-    r#type: MethodType,
-}
-
-=======
 /// [`Method`] describes an exposed method from an actor entrypoint.
 #[derive(Serialize_tuple, Clone, Debug, PartialEq, Eq, PartialOrd, Ord)]
 pub struct Method {
@@ -91,7 +68,6 @@
     TestFail,
 }
 
->>>>>>> 448dd4d3
 impl Method {
     /// Get the [`Method`] number.
     pub fn number(&self) -> MethodNum {
@@ -120,11 +96,7 @@
             ["Set", "Up", ..] => MethodType::SetUp,
             ["Test", "Fail", ..] => MethodType::TestFail,
             ["Test", ..] => MethodType::Test,
-<<<<<<< HEAD
-            _ => return Err(Error::InvalidMethodName(name)),
-=======
             _ => MethodType::Entrypoint,
->>>>>>> 448dd4d3
         };
 
         Ok(Method {
@@ -133,8 +105,6 @@
             r#type,
         })
     }
-<<<<<<< HEAD
-=======
 }
 
 /// Implement custom deserialization method for [`Method`] as we expect the bytes to be deserialized to only contain
@@ -169,7 +139,6 @@
 
         deserializer.deserialize_seq(MethodVisitor)
     }
->>>>>>> 448dd4d3
 }
 
 /// `derive_method_num` will return the method number for a given method name based on the FRC-042:
@@ -188,8 +157,6 @@
 
 #[cfg(test)]
 mod test {
-    use crate::abi::{Method, MethodType};
-
     use super::{derive_method_num, pascal_case_split};
     use crate::abi::{Abi, Method, MethodType};
 
@@ -237,8 +204,6 @@
     }
 
     #[test]
-<<<<<<< HEAD
-=======
     fn test_tuple_serde() {
         // Test assets.
         let test_transfer_name = String::from("TestTransfer");
@@ -315,7 +280,6 @@
     }
 
     #[test]
->>>>>>> 448dd4d3
     fn test_method_constructor() {
         assert_eq!(
             Method::new_from_name("TestOne").unwrap().r#type,
