--- conflicted
+++ resolved
@@ -1,4 +1,3 @@
-<<<<<<< HEAD
 # Rust ignore
 /target
 **/*.rs.bk
@@ -6,8 +5,4 @@
 pkg/
 
 # IDE ignore
-=======
-/target
-
->>>>>>> 682d855a
 .idea/