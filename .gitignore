<<<<<<< HEAD
/target

=======
# Rust ignore
/target
**/*.rs.bk
bin/
pkg/

# IDE ignore
>>>>>>> f1ab04dc
.idea/<|MERGE_RESOLUTION|>--- conflicted
+++ resolved
@@ -1,13 +1,9 @@
-<<<<<<< HEAD
+# Rust ignore
 /target
 
-=======
-# Rust ignore
-/target
 **/*.rs.bk
 bin/
 pkg/
 
 # IDE ignore
->>>>>>> f1ab04dc
 .idea/