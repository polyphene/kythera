--- conflicted
+++ resolved
@@ -9,11 +9,8 @@
 const ACTORS: &[&str] = &[
     "basic_test_actor",
     "builtin_test_actor",
-<<<<<<< HEAD
     "cheatcodes_test_actor",
-=======
     "constructor_setup_test_actor",
->>>>>>> 8f9063c3
 ];
 
 fn main() -> Result<(), Box<dyn Error>> {
